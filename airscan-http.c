--- conflicted
+++ resolved
@@ -1699,30 +1699,13 @@
 void
 http_client_cancel (http_client *client)
 {
-<<<<<<< HEAD
     ll_node *node;
 
     while ((node = ll_pop_beg(&client->pending)) != NULL) {
          http_query *q;
          q = http_query_by_ll_node(node);
          http_query_cancel(q);
-=======
-    size_t     i, len = client->pending->len;
-    size_t     sz = len * sizeof(http_query*);
-    http_query **qlist = g_alloca(len);
-
-    /* Note, without this stupid copying of client->pending->pdata,
-     * clang analyzer doesn't understand that http_query_cancel()
-     * has a side effect of removing http_query pointer from the
-     * array and erroneously claims that memory used after free
-     */
-    memcpy(qlist, client->pending->pdata, sz);
-    for (i = 0; i < len; i ++) {
-        http_query_cancel(qlist[i]);
->>>>>>> 868415d1
-    }
-
-    log_assert(client->log, client->pending->len == 0);
+    }
 }
 
 /* Cancel all pending queries with matching address family and uintptr
@@ -2444,29 +2427,10 @@
 static void
 http_query_cancel (http_query *q)
 {
-<<<<<<< HEAD
     log_debug(q->client->log, "HTTP %s %s: Cancelled", q->method,
             http_uri_str(q->uri));
-=======
-    http_client *client = q->client;
-
-    log_assert(client->log, http_client_is_pending(client, q));
-    g_ptr_array_remove(client->pending, q);
-
-    /* Note, if message processing already finished,
-     * soup_session_cancel_message() will do literally nothing,
-     * and in particular will not update message status,
-     * but we rely on a fact that status of cancelled
-     * messages is set properly
-     */
-    g_object_ref(q->msg);
-    soup_session_cancel_message(http_session, q->msg, SOUP_STATUS_CANCELLED);
-    soup_message_set_status(q->msg, SOUP_STATUS_CANCELLED);
->>>>>>> 868415d1
 
     ll_del(&q->chain);
-
-    g_object_unref(q->msg);
 
     http_query_free(q);
 }
@@ -2670,44 +2634,6 @@
 }
 
 /******************** HTTP initialization & cleanup ********************/
-<<<<<<< HEAD
-=======
-/* Start/stop HTTP client
- */
-static void
-http_start_stop (bool start)
-{
-    if (start) {
-        GValue val = G_VALUE_INIT;
-
-        http_session = soup_session_new();
-
-        g_value_init(&val, G_TYPE_BOOLEAN);
-        g_value_set_boolean(&val, false);
-
-        g_object_set_property(G_OBJECT(http_session),
-            SOUP_SESSION_SSL_USE_SYSTEM_CA_FILE, &val);
-
-        g_object_set_property(G_OBJECT(http_session),
-            SOUP_SESSION_SSL_STRICT, &val);
-    } else {
-        ll_node *node;
-
-        soup_session_abort(http_session);
-        g_object_unref(http_session);
-        http_session = NULL;
-
-        /* Note, soup_session_abort() may leave some requests
-         * pending, so we must free them here explicitly
-         */
-        while ((node = ll_pop_beg(&http_query_list)) != NULL) {
-            http_query *q = OUTER_STRUCT(node, http_query, list_node);
-            http_query_free(q);
-        }
-    }
-}
-
->>>>>>> 868415d1
 /* Initialize HTTP client
  */
 SANE_Status
